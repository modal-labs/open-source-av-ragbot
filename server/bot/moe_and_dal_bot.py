--- conflicted
+++ resolved
@@ -162,16 +162,6 @@
             observers=[RTVIObserver(rtvi)],
         )
 
-<<<<<<< HEAD
-        @rtvi.event_handler("on_client_ready")
-        async def on_client_ready(rtvi):
-            logger.info("Pipecat client ready.")
-            await rtvi.set_bot_ready()
-            # Kick off the conversation
-            await task.queue_frames([context_aggregator.user().get_context_frame()])
-
-=======
->>>>>>> bf5896fa
         @transport.event_handler("on_client_disconnected")
         async def on_client_disconnected(transport, client):
             logger.info("Pipecat Client disconnected")
@@ -184,13 +174,9 @@
 
         await task.queue_frame(get_frames("thinking"))
 
-<<<<<<< HEAD
-        runner = PipelineRunner(handle_sigint=False)
-=======
         await task.queue_frame(get_frames("thinking"))
 
         runner = PipelineRunner()
->>>>>>> bf5896fa
         await runner.run(task)
 
         logger.info("Pipeline task Finished.")